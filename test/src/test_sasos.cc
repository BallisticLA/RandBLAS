--- conflicted
+++ resolved
@@ -79,13 +79,8 @@
 }
 
 
-<<<<<<< HEAD
-
-void sas_to_dense_rowmajor(RandBLAS::sasos::SASO sas, double *mat)
-=======
 template <typename T>
 void sas_to_dense_rowmajor(RandBLAS::sasos::SASO<T> &sas, T *mat)
->>>>>>> 295e4e1c
 {
     for (int64_t i = 0; i < sas.n_rows * sas.n_cols; ++i)
     {
@@ -101,12 +96,8 @@
     }
 }
 
-<<<<<<< HEAD
-void sas_to_dense_colmajor(RandBLAS::sasos::SASO sas, double *mat)
-=======
 template <typename T>
 void sas_to_dense_colmajor(RandBLAS::sasos::SASO<T> &sas, T *mat)
->>>>>>> 295e4e1c
 {
     for (int64_t i = 0; i < sas.n_rows * sas.n_cols; ++i)
     {
@@ -151,11 +142,7 @@
         sas.vec_nnz = vec_nnzs[nnz_index]; // <= n_rows
         sas.rows = new int64_t[sas.vec_nnz * m];
         sas.cols = new int64_t[sas.vec_nnz * m];
-<<<<<<< HEAD
-        sas.vals = new double[sas.vec_nnz * m];
-=======
         sas.vals = new T[sas.vec_nnz * m];
->>>>>>> 295e4e1c
         sas.ctr = 0;
         sas.key = keys[key_index];
         RandBLAS::sasos::fill_colwise(sas);
@@ -169,15 +156,6 @@
         RandBLAS::sasos::sketch_cscrow<T>(sas, n, a, a_hat, threads);
 
         // compute expected result
-<<<<<<< HEAD
-        double *a_hat_expect = new double[d * n];
-        double *S = new double[d * m];
-        sas_to_dense_rowmajor(sas, S);
-        int lds = (int) m;
-        int lda = (int) n; 
-        int ldahat = (int) n;
-        blas::gemm(
-=======
         T *a_hat_expect = new T[d * n]{}; // zero-initialize.
         T *S = new T[d * m];
         sas_to_dense_rowmajor<T>(sas, S);
@@ -185,7 +163,6 @@
         int64_t lda = n; 
         int64_t ldahat = n;
         blas::gemm<T>(
->>>>>>> 295e4e1c
             blas::Layout::RowMajor, blas::Op::NoTrans, blas::Op::NoTrans,
             d, n, m,
             1.0, S, lds, a, lda,
@@ -224,32 +201,16 @@
         sas.vec_nnz = vec_nnzs[nnz_index]; // <= n_rows
         sas.rows = new int64_t[sas.vec_nnz * m];
         sas.cols = new int64_t[sas.vec_nnz * m];
-<<<<<<< HEAD
-        sas.vals = new double[sas.vec_nnz * m];
-        sas.ctr = 0;
-        sas.key = keys[key_index];
-        RandBLAS::sasos::fill_colwise(sas);
-=======
         sas.vals = new T[sas.vec_nnz * m];
         sas.ctr = 0;
         sas.key = keys[key_index];
         RandBLAS::sasos::fill_colwise<T>(sas);
->>>>>>> 295e4e1c
         
         // compute S*A. 
         T *a_hat = new T[d * n]{}; // zero-initialize.
         RandBLAS::sasos::sketch_csccol<T>(sas, n, a, a_hat, threads);
 
         // compute expected result
-<<<<<<< HEAD
-        double *a_hat_expect = new double[d * n];
-        double *S = new double[d * m];
-        sas_to_dense_colmajor(sas, S);
-        int lds = (int) d;
-        int lda = (int) m; 
-        int ldahat = (int) d;
-        blas::gemm(
-=======
         T *a_hat_expect = new T[d * n]{};
         // ^ zero-initialize.
         //      This should not be necessary since it first appears
@@ -266,7 +227,6 @@
         int64_t lda = m; 
         int64_t ldahat = d;
         blas::gemm<T>(
->>>>>>> 295e4e1c
             blas::Layout::ColMajor, blas::Op::NoTrans, blas::Op::NoTrans,
             d, n, m,
             1.0, S, lds, a, lda,
