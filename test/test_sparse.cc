--- conflicted
+++ resolved
@@ -636,24 +636,19 @@
     {
         for (int64_t nz_idx: {4, 1, 2, 3, 0})
         {
-<<<<<<< HEAD
             auto deps = std::numeric_limits<double>::epsilon();
 
-            apply<double>(RandBLAS::sparse::SparseDistName::SASO,
+            apply<double>(RandBLAS::sparse::SparsityPattern::SASO,
                 19, 201, 12, blas::Layout::RowMajor, k_idx, nz_idx, 1,
                 10*deps, 10*deps
             );
 
             auto feps = std::numeric_limits<float>::epsilon();
 
-            apply<float>(RandBLAS::sparse::SparseDistName::SASO,
+            apply<float>(RandBLAS::sparse::SparsityPattern::SASO,
                 19, 201, 12, blas::Layout::RowMajor, k_idx, nz_idx, 1,
                 10*feps, 10*feps
             );
-=======
-            apply<double>(RandBLAS::sparse::SparsityPattern::SASO, 19, 201, 12, blas::Layout::RowMajor, k_idx, nz_idx, 1);
-            apply<float>(RandBLAS::sparse::SparsityPattern::SASO, 19, 201, 12, blas::Layout::RowMajor, k_idx, nz_idx, 1);
->>>>>>> 87f4dcbe
         }
     }
 }
@@ -678,24 +673,19 @@
     {
         for (int64_t nz_idx: {4, 1, 2, 3, 0})
         {
-<<<<<<< HEAD
             auto deps = std::numeric_limits<double>::epsilon();
 
-            apply<double>(RandBLAS::sparse::SparseDistName::SASO,
+            apply<double>(RandBLAS::sparse::SparsityPattern::SASO,
                 19, 201, 12, blas::Layout::RowMajor, k_idx, nz_idx, 4,
                 10*deps, 10*deps
             );
 
             auto feps = std::numeric_limits<float>::epsilon();
 
-            apply<float>(RandBLAS::sparse::SparseDistName::SASO,
+            apply<float>(RandBLAS::sparse::SparsityPattern::SASO,
                 19, 201, 12, blas::Layout::RowMajor, k_idx, nz_idx, 4,
                 10*feps, 10*feps
             );
-=======
-            apply<double>(RandBLAS::sparse::SparsityPattern::SASO, 19, 201, 12, blas::Layout::RowMajor, k_idx, nz_idx, 4);
-            apply<float>(RandBLAS::sparse::SparsityPattern::SASO, 19, 201, 12, blas::Layout::RowMajor, k_idx, nz_idx, 4);
->>>>>>> 87f4dcbe
         }
     }
 }
@@ -755,27 +745,22 @@
     {
         for (int64_t nz_idx: {4, 1, 2, 3, 0})
         {
-<<<<<<< HEAD
             // TODO: this test fails on MacOS w/ Apple Clang compiler
             // but not with brew'd Clang ?? increase relTol by 4 resolves
 
             auto deps = std::numeric_limits<double>::epsilon();
 
-            apply<double>(RandBLAS::sparse::SparseDistName::SASO,
+            apply<double>(RandBLAS::sparse::SparsityPattern::SASO,
                 201, 19, 12, blas::Layout::RowMajor, k_idx, nz_idx, 1,
                 10*deps, 4*deps
             );
 
             auto feps = std::numeric_limits<float>::epsilon();
 
-            apply<float>(RandBLAS::sparse::SparseDistName::SASO,
+            apply<float>(RandBLAS::sparse::SparsityPattern::SASO,
                 201, 19, 12, blas::Layout::RowMajor, k_idx, nz_idx, 1,
                 10*feps, 4*feps
             );
-=======
-            apply<double>(RandBLAS::sparse::SparsityPattern::SASO, 201, 19, 12, blas::Layout::RowMajor, k_idx, nz_idx, 1);
-            apply<float>(RandBLAS::sparse::SparsityPattern::SASO, 201, 19, 12, blas::Layout::RowMajor, k_idx, nz_idx, 1);
->>>>>>> 87f4dcbe
         }
     }
 }
