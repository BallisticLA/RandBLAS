#include "RandBLAS/config.h"
#include "RandBLAS/base.hh"
#include "RandBLAS/random_gen.hh"
#include "RandBLAS/dense.hh"
#include "RandBLAS/util.hh"
#include "RandBLAS/test_util.hh"

#include <gtest/gtest.h>

#include <cmath>
#include <numeric>
#include <thread>

template <typename T>
std::ostream &operator<<(std::ostream &os, std::vector<T> &v) {
    size_t n = v.size();
    os << "{";
    if (n)
    {
        os << v[0];
        for (size_t i = 1; i < n; ++i)
            os << ", " << v[i];
    }
    os << "}";
    return os;
}

class TestDenseMoments : public ::testing::Test
{
    protected:

    virtual void SetUp(){};

    virtual void TearDown(){};

    template <typename T>
    static void test_mean_stddev(
        uint32_t key,
        int64_t n_rows,
        int64_t n_cols,
        RandBLAS::DenseDistName dn,
        T expect_stddev
    ) {
        // Allocate workspace
        int64_t size = n_rows * n_cols;
        std::vector<T> A(size, 0.0);

        // Construct the sketching operator
        RandBLAS::DenseDist D = {
            .n_rows = n_rows,
            .n_cols = n_cols,
            .family = dn
        };
        auto state = RandBLAS::RNGState(key);
        auto next_state = RandBLAS::fill_dense(D, A.data(), state);

        // Compute the entrywise empirical mean and standard deviation.
        T mean = std::accumulate(A.data(), A.data() + size, 0.0) /size;
        T sum = 0;
        std::for_each(A.data(), A.data() + size, [&] (T elem) {
            sum += (elem - mean) * (elem - mean);
        });
        T stddev = std::sqrt(sum / (size - 1));

        // We're only interested in mean-zero random variables.
        // Standard deviation depends on the distribution.
        EXPECT_NEAR(mean, 0.0, 1e-2) << "Initial state:\n\t" << state << "\nFinal state:\n\t" << next_state;
        EXPECT_NEAR(stddev, expect_stddev, 1e-2);
    }
};

// For small matrix sizes, mean and stddev are not very close to desired vals.
TEST_F(TestDenseMoments, Gaussian)
{
    auto dn = RandBLAS::DenseDistName::Gaussian;
    for (uint32_t key : {0, 1, 2})
    {
        test_mean_stddev<float>(key, 500, 500, dn, 1.0);
        test_mean_stddev<double>(key, 203, 203, dn, 1.0);
        test_mean_stddev<double>(key, 203, 503, dn, 1.0);
    }
}

// For small matrix sizes, mean and stddev are not very close to desired vals.
TEST_F(TestDenseMoments, Uniform)
{
    auto dn = RandBLAS::DenseDistName::Uniform;
    double expect_stddev = 1.0 / sqrt(3.0);
    for (uint32_t key : {0, 1, 2})
    {
        test_mean_stddev<float>(key, 500, 500, dn, (float) expect_stddev);
        test_mean_stddev<double>(key, 203, 203, dn, expect_stddev);
        test_mean_stddev<double>(key, 203, 503, dn, expect_stddev);
    }
}

class TestSubmatGeneration : public ::testing::Test
{

    protected:

    virtual void SetUp(){};

    virtual void TearDown(){};

    template<typename T, typename RNG, typename OP>
    static void test_colwise_smat_gen(
        int64_t n_cols,
        int64_t n_rows, 
        int64_t n_scols,
        int64_t n_srows,
        int64_t ptr,
        const RandBLAS::RNGState<RNG> &seed
    ) {
        int stride = n_cols / 50; 
        T* mat  = new T[n_rows * n_cols];      
        T* smat = new T[n_srows * n_scols];
        RandBLAS::fill_dense_submat_impl<T,RNG,OP>(n_cols, mat, n_rows, n_cols, 0, seed);
        int ind = 0; // used for indexing smat when comparing to rmat
        T total_error = 0;
<<<<<<< HEAD
        for (int nptr = ptr; nptr < n_cols*(n_rows-n_srows-1); nptr += n_cols) {
            // ^ Loop through various pointer locations.- goes down the random matrix
            RandBLAS::fill_dense_submat_impl<T,RNG,OP>(n_cols, smat, n_srows, n_scols, nptr, seed);
=======
        for (int nptr = ptr; nptr < n_cols*(n_rows-n_srows-1); nptr += stride*n_cols) {
            // ^ Loop through various pointer locations.- goes down the random matrix by amount stride.
            RandBLAS::dense::fill_dense_submat_impl<T,RNG,OP>(n_cols, smat, n_srows, n_scols, nptr, seed);
>>>>>>> b238ab65
            ind = 0;
            for (int i = 0; i<n_srows; i++) {
                // ^ Loop through entries of the submatrix
                for (int j = 0; j<n_scols; j++) {
                    total_error += abs(smat[ind] - mat[nptr + i*n_cols + j]); 
                    ind++;
                }
            }
        }
        delete[] mat;
        delete[] smat;
        EXPECT_EQ(total_error, 0); //Submatrices are equal if each entry is bitwise the same
    }

    template<typename T, typename RNG, typename OP>
    static void test_rowwise_smat_gen(
        int64_t n_cols,
        int64_t n_rows, 
        int64_t n_scols,
        int64_t n_srows,
        int64_t ptr,
        const RandBLAS::RNGState<RNG> &seed
    ) {
        int stride = n_cols / 50;
        T* mat  = new T[n_rows * n_cols];      
        T* smat = new T[n_srows * n_scols];
        RandBLAS::fill_dense_submat_impl<T,RNG,OP>(n_cols, mat, n_rows, n_cols, 0, seed);
        int ind = 0; // variable used for indexing smat when comparing to rmat
        T total_error = 0;
<<<<<<< HEAD
        for (int nptr = ptr; nptr < (n_cols - n_scols - 1); nptr += 1) {
            RandBLAS::fill_dense_submat_impl<T,RNG,OP>(n_cols, smat, n_srows, n_scols, nptr, seed);
=======
        for (int nptr = ptr; nptr < (n_cols - n_scols - 1); nptr += stride) {
            // ^ Loop through various pointer locations.- goes across the random matrix by amount stride.
            RandBLAS::dense::fill_dense_submat_impl<T,RNG,OP>(n_cols, smat, n_srows, n_scols, nptr, seed);
>>>>>>> b238ab65
            ind = 0;
            for (int i = 0; i<n_srows; i++) {
                // ^ Loop through entries of the submatrix
                for (int j = 0; j<n_scols; j++) {
                    total_error += abs(smat[ind] - mat[nptr + i*n_cols + j]);
                    ind++;
                }
            }
        }
        delete[] mat;
        delete[] smat;
        EXPECT_EQ(total_error, 0);
    }

    template<typename T, typename RNG, typename OP>
    static void test_diag_smat_gen(
        int64_t n_cols,
        int64_t n_rows,
        const RandBLAS::RNGState<RNG> &seed
    ) {
        T* mat  = new T[n_rows * n_cols];
        T* smat = new T[n_rows * n_cols]{};
        RandBLAS::fill_dense_submat_impl<T,RNG,OP>(n_cols, mat, n_rows, n_cols, 0, seed);
        int ind = 0;
        T total_error = 0;
        int64_t n_scols = 1;
        int64_t n_srows = 1;
        for (int ptr = 0; ptr + n_scols + n_cols*n_srows < n_cols*n_rows; ptr += n_rows+1) { // Loop through the diagonal of the matrix
            RandBLAS::util::safe_scal(n_srows * n_scols, (T) 0.0, smat, 1);
            RandBLAS::fill_dense_submat_impl<T,RNG,OP>(n_cols, smat, n_srows, n_scols, ptr, seed);
            ind = 0;
            for (int i = 0; i<n_srows; i++) { // Loop through entries of the submatrix
                for (int j = 0; j<n_scols; j++) {
                    total_error += abs(smat[ind] - mat[ptr + i*n_cols + j]);
                    ind++;
                }
            }
            n_scols++; // At each iteration the dimension of the submat increases
            n_srows++;
        }
        delete[] mat;
        delete[] smat;
        EXPECT_EQ(total_error, 0);
    }
};

TEST_F(TestSubmatGeneration, col_wise)
{
    int64_t n_rows = 100;
    int64_t n_cols = 2000;
    int64_t n_srows = 40;
    int64_t n_scols = 100;
    int64_t ptr = n_rows + 2;
    for (int k = 0; k < 3; k++) {
        RandBLAS::RNGState<r123::Philox4x32> seed(k);
        test_colwise_smat_gen<float, r123::Philox4x32, r123ext::uneg11>(n_cols, n_rows, n_scols, n_srows, ptr, seed);
    }
}

TEST_F(TestSubmatGeneration, row_wise)
{
    int64_t n_rows = 100;
    int64_t n_cols = 2000;
    int64_t n_srows = 40;
    int64_t n_scols = 100;
    int64_t ptr = n_rows + 2;
    for (int k = 0; k < 3; k++) {
        RandBLAS::RNGState<r123::Philox4x32> seed(k);
        test_rowwise_smat_gen<float, r123::Philox4x32, r123ext::uneg11>(n_cols, n_rows, n_scols, n_srows, ptr, seed);
    }
}

TEST_F(TestSubmatGeneration, diag)
{
    int64_t n_rows = 100;
    int64_t n_cols = 2000;
    for (int k = 0; k < 3; k++) {
        RandBLAS::RNGState<r123::Philox4x32> seed(k);
        test_diag_smat_gen<float, r123::Philox4x32, r123ext::uneg11>(n_cols, n_rows, seed);
    }
}


#if defined(RandBLAS_HAS_OpenMP)
template <typename T, typename RNG, typename OP>
void DenseThreadTest() {
    int64_t m = 32;
    int64_t n = 8;
    int64_t d = m*n;

    std::vector<T> base(d);
    std::vector<T> test(d);

    // generate the base state with 1 thread.
    omp_set_num_threads(1);
    RandBLAS::RNGState<RNG> state(0);
    RandBLAS::fill_dense_submat_impl<T,RNG,OP>(n, base.data(), m, n, 0, state);
    std::cerr << "with 1 thread: " << base << std::endl;

    // run with different numbers of threads, and check that the result is the same
    int n_hyper = std::thread::hardware_concurrency();
    int n_threads = std::max(n_hyper / 2, 3);

    for (int i = 2; i <= n_threads; ++i) {
        omp_set_num_threads(i);
        RandBLAS::fill_dense_submat_impl<T,RNG,OP>(n, test.data(), m, n, 0, state);
        std::cerr << "with " << i << " threads: " << test << std::endl;
        for (int64_t i = 0; i < d; ++i) {
            EXPECT_FLOAT_EQ( base[i], test[i] );
        }
    }
}

TEST(TestDenseThreading, UniformPhilox) {
    DenseThreadTest<float,r123::Philox4x32,r123ext::uneg11>();
}

TEST(TestDenseThreading, GaussianPhilox) {
    DenseThreadTest<float,r123::Philox4x32,r123ext::boxmul>();
}
#endif


class TestFillAxis : public::testing::Test
{
    protected:
        static inline auto distname = RandBLAS::DenseDistName::Uniform;

    template <typename T>
    static void auto_transpose(int64_t short_dim, int64_t long_dim, RandBLAS::MajorAxis ma) {
        uint32_t seed = 99;
    
        // make the wide sketching operator
        RandBLAS::DenseDist D_wide {short_dim, long_dim, distname, ma};
        RandBLAS::DenseSkOp<T> S_wide(D_wide, seed);
        RandBLAS::fill_dense(S_wide);

        // make the tall sketching operator
        RandBLAS::DenseDist D_tall {long_dim, short_dim, distname, ma};
        RandBLAS::DenseSkOp<T> S_tall(D_tall, seed);
        RandBLAS::fill_dense(S_tall);

        // Sanity check: layouts are opposite.
        if (S_tall.layout == S_wide.layout) {
            FAIL() << "\n\tExpected opposite layouts.\n";
        }

        // check that buffers reflect transposed data : S_wide == S_tall.T
        auto lds_wide = (S_wide.layout == blas::Layout::ColMajor) ? short_dim : long_dim;
        auto lds_tall = (S_tall.layout == blas::Layout::ColMajor) ? long_dim  : short_dim;
        RandBLAS_Testing::Util::matrices_approx_equal(
            S_wide.layout, S_tall.layout, blas::Op::Trans, short_dim, long_dim,
            S_wide.buff, lds_wide, S_tall.buff, lds_tall,
            __PRETTY_FUNCTION__, __FILE__, __LINE__
        );
        return;   
    }

};

TEST_F(TestFillAxis, long_axis_3x5) {
    auto_transpose<float>(3, 5, RandBLAS::MajorAxis::Long);
}

TEST_F(TestFillAxis, short_axis_3x5) {
    auto_transpose<float>(3, 5, RandBLAS::MajorAxis::Short);
}

TEST_F(TestFillAxis, long_axis_4x8) {
    auto_transpose<float>(4, 8, RandBLAS::MajorAxis::Long);
}

TEST_F(TestFillAxis, short_axis_4x8) {
    auto_transpose<float>(4, 8, RandBLAS::MajorAxis::Short);
}

TEST_F(TestFillAxis, long_axis_2x4) {
    auto_transpose<float>(2, 4, RandBLAS::MajorAxis::Long);
}

TEST_F(TestFillAxis, short_axis_2x4) {
    auto_transpose<float>(2, 4, RandBLAS::MajorAxis::Short);
}<|MERGE_RESOLUTION|>--- conflicted
+++ resolved
@@ -118,15 +118,9 @@
         RandBLAS::fill_dense_submat_impl<T,RNG,OP>(n_cols, mat, n_rows, n_cols, 0, seed);
         int ind = 0; // used for indexing smat when comparing to rmat
         T total_error = 0;
-<<<<<<< HEAD
-        for (int nptr = ptr; nptr < n_cols*(n_rows-n_srows-1); nptr += n_cols) {
-            // ^ Loop through various pointer locations.- goes down the random matrix
-            RandBLAS::fill_dense_submat_impl<T,RNG,OP>(n_cols, smat, n_srows, n_scols, nptr, seed);
-=======
         for (int nptr = ptr; nptr < n_cols*(n_rows-n_srows-1); nptr += stride*n_cols) {
             // ^ Loop through various pointer locations.- goes down the random matrix by amount stride.
-            RandBLAS::dense::fill_dense_submat_impl<T,RNG,OP>(n_cols, smat, n_srows, n_scols, nptr, seed);
->>>>>>> b238ab65
+            RandBLAS::fill_dense_submat_impl<T,RNG,OP>(n_cols, smat, n_srows, n_scols, nptr, seed);
             ind = 0;
             for (int i = 0; i<n_srows; i++) {
                 // ^ Loop through entries of the submatrix
@@ -156,14 +150,9 @@
         RandBLAS::fill_dense_submat_impl<T,RNG,OP>(n_cols, mat, n_rows, n_cols, 0, seed);
         int ind = 0; // variable used for indexing smat when comparing to rmat
         T total_error = 0;
-<<<<<<< HEAD
-        for (int nptr = ptr; nptr < (n_cols - n_scols - 1); nptr += 1) {
-            RandBLAS::fill_dense_submat_impl<T,RNG,OP>(n_cols, smat, n_srows, n_scols, nptr, seed);
-=======
         for (int nptr = ptr; nptr < (n_cols - n_scols - 1); nptr += stride) {
             // ^ Loop through various pointer locations.- goes across the random matrix by amount stride.
-            RandBLAS::dense::fill_dense_submat_impl<T,RNG,OP>(n_cols, smat, n_srows, n_scols, nptr, seed);
->>>>>>> b238ab65
+            RandBLAS::fill_dense_submat_impl<T,RNG,OP>(n_cols, smat, n_srows, n_scols, nptr, seed);
             ind = 0;
             for (int i = 0; i<n_srows; i++) {
                 // ^ Loop through entries of the submatrix
