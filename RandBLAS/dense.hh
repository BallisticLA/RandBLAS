#ifndef randblas_dense_hh
#define randblas_dense_hh

#include "RandBLAS/base.hh"
#include "RandBLAS/exceptions.hh"
#include "RandBLAS/random_gen.hh"

#include <blas.hh>

#include <iostream>
#include <stdio.h>
#include <stdexcept>
#include <string>
#include <tuple>

#include <math.h>
#include <typeinfo>


namespace RandBLAS {
// =============================================================================
/// We call a sketching operator "dense" if it takes Level 3 BLAS work to 
/// apply to a dense matrix. All such sketching operators supported by
/// RandBLAS currently have i.i.d. entries. This enumeration specifies
/// the distribution of the entries of such a sketching operator.
enum class DenseDistName : char {
    // ---------------------------------------------------------------------------
    ///  Gaussian distribution with mean 0 and standard deviation 1
    Gaussian = 'G',

    // ---------------------------------------------------------------------------
    ///  uniform distribution over [-1, 1].
    Uniform = 'U',

    // ---------------------------------------------------------------------------
    ///  entries are defined only by a user-provided buffer
    BlackBox = 'B'
};


// =============================================================================
/// A distribution over dense sketching operators.
///
struct DenseDist {
    // ---------------------------------------------------------------------------
    ///  Matrices drawn from this distribution have this many rows.
    const int64_t n_rows;

    // ---------------------------------------------------------------------------
    ///  Matrices drawn from this distribution have this many columns.
    const int64_t n_cols;

    // ---------------------------------------------------------------------------
    ///  The distribution used for the entries of the sketching operator.
    const DenseDistName family = DenseDistName::Gaussian;

    // ---------------------------------------------------------------------------
    ///  The order in which the buffer should be populated, if sampling iid.
    const MajorAxis major_axis = MajorAxis::Long;
};


inline blas::Layout dist_to_layout(
    DenseDist D
) {
    bool is_wide = D.n_rows < D.n_cols;
    bool fa_long = D.major_axis == MajorAxis::Long;
    if (is_wide && fa_long) {
        return blas::Layout::RowMajor;
    } else if (is_wide) {
        return blas::Layout::ColMajor;
    } else if (fa_long) {
        return blas::Layout::ColMajor;
    } else {
        return blas::Layout::RowMajor;
    }
}

inline int64_t major_axis_length(
    DenseDist D
) {
    return (D.major_axis == MajorAxis::Long) ? 
        std::max(D.n_rows, D.n_cols) : std::min(D.n_rows, D.n_cols);
}

// =============================================================================
/// A sample from a prescribed distribution over dense sketching operators.
///
template <typename T, typename RNG = r123::Philox4x32>
struct DenseSkOp {

    using generator = RNG;
    using state_type = RNGState<RNG>;
    using buffer_type = T;

    /////////////////////////////////////////////////////////////////////
    //
    //      Properties specific to dense sketching operators
    //
    /////////////////////////////////////////////////////////////////////

    // ---------------------------------------------------------------------------
    ///  The distribution from which this sketching operator is sampled.
    ///  This member specifies the number of rows and columns of the sketching
    ///  operator.
    const DenseDist dist;

    // ---------------------------------------------------------------------------
    ///  The state that should be passed to the RNG when the full sketching 
    ///  operator needs to be sampled from scratch. 
    const RNGState<RNG> seed_state;

    // ---------------------------------------------------------------------------
    ///  The state that should be used by the next call to an RNG *after* the
    ///  full sketching operator has been sampled.
    RNGState<RNG> next_state;

    T *buff = nullptr;                         // memory
    const blas::Layout layout;                 // matrix storage order
    bool del_buff_on_destruct = false;         // only applies if realize_full has been called.

    /////////////////////////////////////////////////////////////////////
    //
    //      Member functions must directly relate to memory management.
    //
    /////////////////////////////////////////////////////////////////////

    //  Elementary constructor: needs an implementation
    DenseSkOp(
        DenseDist dist,
        RNGState<RNG> const& state,
        T *buff = nullptr
    );

    //  Convenience constructor (a wrapper)
    DenseSkOp(
        DenseDist dist,
        uint32_t key,
        T *buff = nullptr
    ) : DenseSkOp(dist, RNGState<RNG>(key), buff) {};

    //  Convenience constructor (a wrapper)
    DenseSkOp(
        DenseDistName family,
        int64_t n_rows,
        int64_t n_cols,
        uint32_t key,
        T *buff = nullptr,
        MajorAxis ma = MajorAxis::Long
    ) : DenseSkOp(DenseDist{n_rows, n_cols, family, ma}, RNGState<RNG>(key), buff) {};

    // Destructor
    ~DenseSkOp();
};

template <typename T, typename RNG>
DenseSkOp<T,RNG>::DenseSkOp(
    DenseDist dist,
    RNGState<RNG> const& state,
    T *buff
) : // variable definitions
    dist(dist),
    seed_state(state),
    next_state{},
    buff(buff),
    layout(dist_to_layout(dist))
{   // sanity checks
    randblas_require(this->dist.n_rows > 0);
    randblas_require(this->dist.n_cols > 0);
    if (dist.family == DenseDistName::BlackBox)
        randblas_require(this->buff != nullptr);
}

template <typename T, typename RNG>
DenseSkOp<T,RNG>::~DenseSkOp() {
    if (this->del_buff_on_destruct) {
        delete [] this->buff;
    }
}

<<<<<<< HEAD
/** 
 * Fill buff with random values so it gives a row-major representation of an n_srows \times n_scols
 * submatrix of some implicitly defined parent matrix.
 * 
 * The implicit parent matrix is **imagined** as a buffer in row-major order with "n_cols" columns.
 * "ptr" is the pointer offset for the desired submatrix in the imagined buffer of the parent matrix.
=======
template<typename RNG>
bool compare_ctr(typename RNG::ctr_type c1, typename RNG::ctr_type c2) {
    int len = c1.size();
    
    for (int ind = len - 1; ind >= 0; ind--) {
        if (c1[ind] > c2[ind]) {
            return true;
        } else if (c1[ind] < c2[ind]) {
            return false;
        }
    }
    return false;
}

/** Fill a n_srows \times n_scols submatrix with random values starting at a pointer, from a n_rows \times n_cols random matrix. 
 * Assumes that the random matrix and the submatrix are row major.
 * If RandBLAS is compiled with OpenMP threading support enabled, the operation is
 * parallelized using OMP_NUM_THREADS. The sequence of values genrated is not
 * dependent on the number of OpenMP threads.
>>>>>>> a06f88d1
 *
 * @tparam T the data type of the matrix
 * @tparam RNG a random123 CBRNG type
 * @tparam OP an operator that transforms raw random values into matrix
 *           elements. See r123ext::uneg11 and r123ext::boxmul.
 *
 * @param[in] n_cols
 *      The number of columns in the implicitly defined parent matrix.
 * @param[in] smat
 *      A pointer to a region of memory with space for n_rows \times lda elements of type T.
 *      This memory will be filled with random values by wrting rows of length "n_scols"
 *      with an inter-row stride of length "lda".
 * @param[in] n_srows
 *      The number of rows in the submatrix.
 * @param[in] n_scols
 *      The number of columns in the submatrix.
 * @param[in] ptr
 *      The starting locaiton within the random matrix, for which 
 *      the submatrix is to be generated
 * @param[in] seed
 *      A CBRNG state
 * @param[in] lda
 *      If positive then must be >= n_scols.
 *      Otherwise, we automatically set it to n_scols.
 *
 * @returns the updated CBRNG state
 * 
 * Notes
 * -----
 * If RandBLAS is compiled with OpenMP threading support enabled, the operation is parallelized
 * using OMP_NUM_THREADS. The sequence of values generated does not depend on the number of threads.
 * 
 */
template<typename T, typename RNG, typename OP>
<<<<<<< HEAD
static RNGState<RNG> fill_dense_submat_impl(
=======
static RandBLAS::RNGState<RNG> fill_dense_submat_impl(
>>>>>>> a06f88d1
    int64_t n_cols,
    T* smat,
    int64_t n_srows,
    int64_t n_scols,
    int64_t ptr,
<<<<<<< HEAD
    const RNGState<RNG> & seed,
    int64_t lda = 0
=======
    const RandBLAS::RNGState<RNG> & seed
>>>>>>> a06f88d1
) {
    if (lda <= 0) {
        lda = n_scols;
    } else {
        randblas_require(lda >= n_scols);
    }
    randblas_require(n_cols >= n_scols);
    RNG rng;
    typename RNG::ctr_type c = seed.counter;
    typename RNG::key_type k = seed.key;
    
    int64_t pad = 0; //Pad computed such that  n_cols+pad is divisible by RNG::static_size
    if (n_cols % RNG::ctr_type::static_size != 0) {
        pad = RNG::ctr_type::static_size - n_cols % RNG::ctr_type::static_size;
    }

    int64_t n_cols_padded = n_cols + pad; //Smallest number of columns, greater than or equal to n_cols, that would be divisible by RNG::ctr_type::static_size 
    int64_t ptr_padded = ptr + ptr / n_cols * pad; //Ptr corresponding to the padded matrix
    int64_t r0_padded = ptr_padded / RNG::ctr_type::static_size; //starting counter corresponding to ptr_padded 
    int64_t r1_padded = (ptr_padded + n_scols - 1) / RNG::ctr_type::static_size; //ending counter corresponding to ptr of the last element of the row
    int64_t ctr_gap = n_cols_padded / RNG::ctr_type::static_size; //Number of counters between the first counter of the row to the first counter of the next row;
    int64_t s0 = ptr_padded % RNG::ctr_type::static_size; 
    int64_t e1 = (ptr_padded + n_scols - 1) % RNG::ctr_type::static_size;

    int64_t num_thrds = 1;
#if defined(RandBLAS_HAS_OpenMP)
    #pragma omp parallel 
    {
        num_thrds = omp_get_num_threads();
    }
#endif

    //Instead of using thrd_arr just initialize ctr_arr to be zero counters;
    typename RNG::ctr_type ctr_arr[num_thrds];
    for (int i = 0; i < num_thrds; i++) {
        ctr_arr[i] = c;
    }

    #pragma omp parallel firstprivate(c, k)
    {

    auto cc = c;
    int64_t prev = 0;
    int64_t i;
    int64_t r0, r1;
    int64_t ind;
    int64_t thrd = 0;

    #pragma omp for
    for (int row = 0; row < n_srows; row++) {
        
    #if defined(RandBLAS_HAS_OpenMP)
        thrd = omp_get_thread_num();
    #endif

        ind = 0;
        r0 = r0_padded + ctr_gap*row;
        r1 = r1_padded + ctr_gap*row; 

        cc.incr(r0 - prev);
        prev = r0;
        auto rv =  OP::generate(rng, cc, k);
        int64_t range = (r1 > r0)? RNG::ctr_type::static_size-1 : e1;
        for (i = s0; i <= range; i++) {
            smat[ind + row * lda] = rv[i];
            ind++;
        }
        // middle 
        int64_t tmp = r0;
        while( tmp < r1 - 1) {
            cc.incr();
            prev++;
            rv = OP::generate(rng, cc, k);
            for (i = 0; i < RNG::ctr_type::static_size; i++) {
                smat[ind + row * lda] = rv[i];
                ind++;
            }
            tmp++;
        }

        // end
        if ( r1 > r0 ) {
            cc.incr();
            prev++;
            rv = OP::generate(rng, cc, k);
            for (i = 0; i <= e1; i++) {
                smat[ind + row * lda] = rv[i];
                ind++;
            }
        }
        ctr_arr[thrd] = cc;
    }

    }
    
    //finds the largest counter in the counter array
    typename RNG::ctr_type max_c = ctr_arr[0];
    for (int i = 1; i < num_thrds; i++) {  
        if (compare_ctr<RNG>(ctr_arr[i], max_c)) {
            max_c = ctr_arr[i];
        }
    }

    max_c.incr();
    return RNGState<RNG> {max_c, k};
}

template<typename T, typename RNG>
std::pair<blas::Layout, RandBLAS::RNGState<RNG>> fill_dense(
    DenseDist D,
    int64_t n_rows,
    int64_t n_cols,
    int64_t i_off,
    int64_t j_off,
    T* buff,
    const RNGState<RNG> &seed
) {

    blas::Layout layout = dist_to_layout(D);
    int64_t ma_len = major_axis_length(D);
    int64_t n_rows_, n_cols_, ptr;
    if (layout == blas::Layout::ColMajor) {
        // operate on the transpose in row-major
        n_rows_ = n_cols;
        n_cols_ = n_rows;
        ptr = i_off + j_off * ma_len;
    } else {
        n_rows_ = n_rows;
        n_cols_ = n_cols;
        ptr = i_off * ma_len + j_off;
    }
    switch (D.family) {
        case DenseDistName::Gaussian: {
            auto next_state_g = fill_dense_submat_impl<T,RNG,r123ext::boxmul>(ma_len, buff, n_rows_, n_cols_, ptr, seed);
            return std::make_tuple(layout, next_state_g);
        }
        case DenseDistName::Uniform: {
            auto next_state_u = fill_dense_submat_impl<T,RNG,r123ext::uneg11>(ma_len, buff, n_rows_, n_cols_, ptr, seed);
            return std::make_tuple(layout, next_state_u);
        }
        case DenseDistName::BlackBox:
            throw std::invalid_argument(std::string("fill_buff cannot be called with the BlackBox distribution."));
        default:
            throw std::runtime_error(std::string("Unrecognized distribution."));
    }
}
 
template <typename T, typename RNG>
std::pair<blas::Layout, RandBLAS::RNGState<RNG>> fill_dense(
    const DenseDist &D,
    T *buff,
    const RNGState<RNG> &seed
) {
    return fill_dense(D, D.n_rows, D.n_cols, 0, 0,  buff, seed);
}

template <typename T, typename RNG>
RNGState<RNG> fill_dense(
    DenseSkOp<T,RNG> &S
) {
    randblas_require(!S.buff);
    randblas_require(S.dist.family != DenseDistName::BlackBox);
    S.buff = new T[S.dist.n_rows * S.dist.n_cols];
    auto [layout, next_state] = fill_dense<T, RNG>(S.dist, S.buff, S.seed_state);
    S.next_state = next_state;
    S.del_buff_on_destruct = true;
    return next_state;
}
}  // end namespace RandBLAS

namespace RandBLAS::dense {

using namespace RandBLAS;

// =============================================================================
/// @verbatim embed:rst:leading-slashes
///
///   .. |op| mathmacro:: \operatorname{op}
///   .. |mat| mathmacro:: \operatorname{mat}
///   .. |submat| mathmacro:: \operatorname{submat}
///   .. |lda| mathmacro:: \mathrm{lda}
///   .. |ldb| mathmacro:: \mathrm{ldb}
///   .. |opA| mathmacro:: \mathrm{opA}
///   .. |opS| mathmacro:: \mathrm{opS}
///
/// @endverbatim
/// LSKGE3: Perform a GEMM-like operation
/// @verbatim embed:rst:leading-slashes
/// .. math::
///     \mat(B) = \alpha \cdot \underbrace{\op(\submat(S))}_{d \times m} \cdot \underbrace{\op(\mat(A))}_{m \times n} + \beta \cdot \underbrace{\mat(B)}_{d \times n},    \tag{$\star$}
/// @endverbatim
/// where \math{\alpha} and \math{\beta} are real scalars, \math{\op(X)} either returns a matrix \math{X}
/// or its transpose, and \math{S} is a sketching operator that takes Level 3 BLAS effort to apply.
/// 
/// @verbatim embed:rst:leading-slashes
/// What are :math:`\mat(A)` and :math:`\mat(B)`?
///     Their shapes are defined implicitly by :math:`(d, m, n, \opA)`.
///     Their precise contents are determined by :math:`(A, \lda)`, :math:`(B, \ldb)`,
///     and "layout", following the same convention as BLAS.
///
/// What is :math:`\submat(S)`?
///     Its shape is defined implicitly by :math:`(\opS, d, m)`.
///     If :math:`{\submat(S)}` is of shape :math:`r \times c`,
///     then it is the :math:`r \times c` submatrix of :math:`{S}` whose upper-left corner
///     appears at index :math:`(\texttt{i_off}, \texttt{j_off})` of :math:`{S}`.
/// @endverbatim
/// @param[in] layout
///     Layout::ColMajor or Layout::RowMajor
///      - Matrix storage for \math{\mat(A)} and \math{\mat(B)}.
///
/// @param[in] opS
///      - If \math{\opS} = NoTrans, then \math{ \op(\submat(S)) = \submat(S)}.
///      - If \math{\opS} = Trans, then \math{\op(\submat(S)) = \submat(S)^T }.
/// @param[in] opA
///      - If \math{\opA} == NoTrans, then \math{\op(\mat(A)) = \mat(A)}.
///      - If \math{\opA} == Trans, then \math{\op(\mat(A)) = \mat(A)^T}.
/// @param[in] d
///     A nonnegative integer.
///     - The number of rows in \math{\mat(B)}
///     - The number of rows in \math{\op(\mat(S))}.
///
/// @param[in] n
///     A nonnegative integer.
///     - The number of columns in \math{\mat(B)}
///     - The number of columns in \math{\op(\mat(A))}.
///
/// @param[in] m
///     A nonnegative integer.
///     - The number of columns in \math{\op(\submat(S))}
///     - The number of rows in \math{\op(\mat(A))}.
///
/// @param[in] alpha
///     A real scalar.
///     - If zero, then \math{A} is not accessed.
///
/// @param[in] S
///    A DenseSkOp object.
///    - Defines \math{\submat(S)}.
///
/// @param[in] i_off
///     A nonnegative integer.
///     - The rows of \math{\submat(S)} are a contiguous subset of rows of \math{S}.
///     - The rows of \math{\submat(S)} start at \math{S[\texttt{i_off}, :]}.
///
/// @param[in] j_off
///     A nonnnegative integer.
///     - The columns of \math{\submat(S)} are a contiguous subset of columns of \math{S}.
///     - The columns \math{\submat(S)} start at \math{S[:,\texttt{j_off}]}. 
///
/// @param[in] A
///     Pointer to a 1D array of real scalars.
///     - Defines \math{\mat(A)}.
///
/// @param[in] lda
///     A nonnegative integer.
///     * Leading dimension of \math{\mat(A)} when reading from \math{A}.
///     * If layout == ColMajor, then
///         @verbatim embed:rst:leading-slashes
///             .. math::
///                 \mat(A)[i, j] = A[i + j \cdot \lda].
///         @endverbatim
///       In this case, \math{\lda} must be \math{\geq} the length of a column in \math{\mat(A)}.
///     * If layout == RowMajor, then
///         @verbatim embed:rst:leading-slashes
///             .. math::
///                 \mat(A)[i, j] = A[i \cdot \lda + j].
///         @endverbatim
///       In this case, \math{\lda} must be \math{\geq} the length of a row in \math{\mat(A)}.
///
/// @param[in] beta
///     A real scalar.
///     - If zero, then \math{B} need not be set on input.
///
/// @param[in, out] B
///    Pointer to 1D array of real scalars.
///    - On entry, defines \math{\mat(B)}
///      on the RIGHT-hand side of \math{(\star)}.
///    - On exit, defines \math{\mat(B)}
///      on the LEFT-hand side of \math{(\star)}.
///
/// @param[in] ldb
///    - Leading dimension of \math{\mat(B)} when reading from \math{B}.
///    - Refer to documentation for \math{\lda} for details. 
///
template <typename T, typename RNG>
void lskge3(
    blas::Layout layout,
    blas::Op opS,
    blas::Op opA,
    int64_t d, // B is d-by-n
    int64_t n, // op(A) is m-by-n
    int64_t m, // op(S) is d-by-m
    T alpha,
    DenseSkOp<T,RNG> &S,
    int64_t i_off,
    int64_t j_off,
    const T *A,
    int64_t lda,
    T beta,
    T *B,
    int64_t ldb
){
    if (!S.buff) {
        // We'll make a shallow copy of the sketching operator, take responsibility for filling the memory
        // of that sketching operator, and then call LSKGE3 with that new object.
        int64_t rows_submat_S = (opS == blas::Op::NoTrans) ? d : m;
        int64_t cols_submat_S = (opS == blas::Op::NoTrans) ? m : d;
        T *buff = new T[rows_submat_S * cols_submat_S];
        fill_dense(S.dist, rows_submat_S, cols_submat_S, i_off, j_off, buff, S.seed_state);
        DenseDist D{rows_submat_S, cols_submat_S, DenseDistName::BlackBox, S.dist.major_axis};
        DenseSkOp S_(D, S.seed_state, buff);
        lskge3(layout, opS, opA, d, n, m, alpha, S_, 0, 0, A, lda, beta, B, ldb);
        delete [] buff;
        return;
    }
    bool opposing_layouts = S.layout != layout;
    if (opposing_layouts)
        opS = (opS == blas::Op::NoTrans) ? blas::Op::Trans : blas::Op::NoTrans;

    // Dimensions of A, rather than op(A)
    int64_t rows_A, cols_A, rows_submat_S, cols_submat_S;
    if (opA == blas::Op::NoTrans) {
        rows_A = m;
        cols_A = n;
    } else {
        rows_A = n;
        cols_A = m;
    }
    // Dimensions of S, rather than op(S)
    if (opS == blas::Op::NoTrans) {
        rows_submat_S = d;
        cols_submat_S = m;
    } else {
        rows_submat_S = m;
        cols_submat_S = d;
    }

    // Sanity checks on dimensions and strides
    if (opposing_layouts) {
        randblas_require(S.dist.n_rows >= cols_submat_S + i_off);
        randblas_require(S.dist.n_cols >= rows_submat_S + j_off);
    } else {
        randblas_require(S.dist.n_rows >= rows_submat_S + i_off);
        randblas_require(S.dist.n_cols >= cols_submat_S + j_off);
    }

    int64_t lds, pos;
    if (S.layout == blas::Layout::ColMajor) {
        lds = S.dist.n_rows;
        pos = i_off + lds * j_off;
    } else {
        lds = S.dist.n_cols;
        pos = i_off * lds + j_off;
    }

    if (layout == blas::Layout::ColMajor) {
        randblas_require(lda >= rows_A);
        randblas_require(ldb >= d);
    } else {
        randblas_require(lda >= cols_A);
        randblas_require(ldb >= n);
    }
    // Perform the sketch.
    blas::gemm<T>(
        layout, opS, opA,
        d, n, m,
        alpha,
        &S.buff[pos], lds,
        A, lda,
        beta,
        B, ldb
    );
    return;
}

// =============================================================================
/// RSKGE3: Perform a GEMM-like operation
/// @verbatim embed:rst:leading-slashes
/// .. math::
///     \mat(B) = \alpha \cdot \underbrace{\op(\mat(A))}_{m \times n} \cdot \underbrace{\op(\submat(S))}_{n \times d} + \beta \cdot \underbrace{\mat(B)}_{m \times d},    \tag{$\star$}
/// @endverbatim
/// where \math{\alpha} and \math{\beta} are real scalars, \math{\op(X)} either returns a matrix \math{X}
/// or its transpose, and \math{S} is a sketching operator that takes Level 3 BLAS effort to apply.
/// 
/// @verbatim embed:rst:leading-slashes
/// What are :math:`\mat(A)` and :math:`\mat(B)`?
///     Their shapes are defined implicitly by :math:`(m, d, n, \opA)`.
///     Their precise contents are determined by :math:`(A, \lda)`, :math:`(B, \ldb)`,
///     and "layout", following the same convention as BLAS.
///
/// What is :math:`\submat(S)`?
///     Its shape is defined implicitly by :math:`(\opS, n, d)`.
///     If :math:`{\submat(S)}` is of shape :math:`r \times c`,
///     then it is the :math:`r \times c` submatrix of :math:`{S}` whose upper-left corner
///     appears at index :math:`(\texttt{i_off}, \texttt{j_off})` of :math:`{S}`.
/// @endverbatim
/// @param[in] layout
///     Layout::ColMajor or Layout::RowMajor
///      - Matrix storage for \math{\mat(A)} and \math{\mat(B)}.
///
/// @param[in] opA
///      - If \math{\opA} == NoTrans, then \math{\op(\mat(A)) = \mat(A)}.
///      - If \math{\opA} == Trans, then \math{\op(\mat(A)) = \mat(A)^T}.
///
/// @param[in] opS
///      - If \math{\opS} = NoTrans, then \math{ \op(\submat(S)) = \submat(S)}.
///      - If \math{\opS} = Trans, then \math{\op(\submat(S)) = \submat(S)^T }.
///
/// @param[in] m
///     A nonnegative integer.
///     - The number of rows in \math{\mat(B)}.
///     - The number of rows in \math{\op(\mat(A))}.
///
/// @param[in] d
///     A nonnegative integer.
///     - The number of columns in \math{\mat(B)}
///     - The number of columns in \math{\op(\mat(S))}.
///
/// @param[in] n
///     A nonnegative integer.
///     - The number of columns in \math{\op(\mat(A))}
///     - The number of rows in \math{\op(\submat(S))}.
///
/// @param[in] alpha
///     A real scalar.
///     - If zero, then \math{A} is not accessed.
///
/// @param[in] A
///     Pointer to a 1D array of real scalars.
///     - Defines \math{\mat(A)}.
///
/// @param[in] lda
///     A nonnegative integer.
///     * Leading dimension of \math{\mat(A)} when reading from \math{A}.
///     * If layout == ColMajor, then
///         @verbatim embed:rst:leading-slashes
///             .. math::
///                 \mat(A)[i, j] = A[i + j \cdot \lda].
///         @endverbatim
///       In this case, \math{\lda} must be \math{\geq} the length of a column in \math{\mat(A)}.
///     * If layout == RowMajor, then
///         @verbatim embed:rst:leading-slashes
///             .. math::
///                 \mat(A)[i, j] = A[i \cdot \lda + j].
///         @endverbatim
///       In this case, \math{\lda} must be \math{\geq} the length of a row in \math{\mat(A)}.
///
/// @param[in] S
///    A DenseSkOp object.
///    - Defines \math{\submat(S)}.
///
/// @param[in] i_off
///     A nonnegative integer.
///     - The rows of \math{\submat(S)} are a contiguous subset of rows of \math{S}.
///     - The rows of \math{\submat(S)} start at \math{S[\texttt{i_off}, :]}.
///
/// @param[in] j_off
///     A nonnnegative integer.
///     - The columns of \math{\submat(S)} are a contiguous subset of columns of \math{S}.
///     - The columns \math{\submat(S)} start at \math{S[:,\texttt{j_off}]}. 
///
/// @param[in] beta
///     A real scalar.
///     - If zero, then \math{B} need not be set on input.
///
/// @param[in, out] B
///    Pointer to 1D array of real scalars.
///    - On entry, defines \math{\mat(B)}
///      on the RIGHT-hand side of \math{(\star)}.
///    - On exit, defines \math{\mat(B)}
///      on the LEFT-hand side of \math{(\star)}.
///
/// @param[in] ldb
///    - Leading dimension of \math{\mat(B)} when reading from \math{B}.
///    - Refer to documentation for \math{\lda} for details. 
///
template <typename T, typename RNG>
void rskge3(
    blas::Layout layout,
    blas::Op opA,
    blas::Op opS,
    int64_t m, // B is m-by-d
    int64_t d, // op(S) is n-by-d
    int64_t n, // op(A) is m-by-n
    T alpha,
    const T *A,
    int64_t lda,
    DenseSkOp<T,RNG> &S,
    int64_t i_off,
    int64_t j_off,
    T beta,
    T *B,
    int64_t ldb
){
    if (!S.buff) {
        // We'll make a shallow copy of the sketching operator, take responsibility for filling the memory
        // of that sketching operator, and then call RSKGE3 with that new object.
        int64_t rows_submat_S = (opS == blas::Op::NoTrans) ? n : d;
        int64_t cols_submat_S = (opS == blas::Op::NoTrans) ? d : n;
        T *buff = new T[rows_submat_S * cols_submat_S];
        fill_dense(S.dist, rows_submat_S, cols_submat_S, i_off, j_off, buff, S.seed_state);
        DenseDist D{rows_submat_S, cols_submat_S, DenseDistName::BlackBox, S.dist.major_axis};
        DenseSkOp S_(D, S.seed_state, buff);
        rskge3(layout, opA, opS, m, d, n, alpha, A, lda, S_, 0, 0, beta, B, ldb);
        delete [] buff;
        return;
    }
    bool opposing_layouts = S.layout != layout;
    if (opposing_layouts)
        opS = (opS == blas::Op::NoTrans) ? blas::Op::Trans : blas::Op::NoTrans;

    // Dimensions of A, rather than op(A)
    int64_t rows_A, cols_A, rows_submat_S, cols_submat_S;
    if (opA == blas::Op::NoTrans) {
        rows_A = m;
        cols_A = n;
    } else {
        rows_A = n;
        cols_A = m;
    }
    // Dimensions of S, rather than op(S)
    if (opS == blas::Op::NoTrans) {
        rows_submat_S = n;
        cols_submat_S = d;
    } else {
        rows_submat_S = d;
        cols_submat_S = n;
    }

    // Sanity checks on dimensions and strides
    if (opposing_layouts) {
        randblas_require(S.dist.n_rows >= cols_submat_S + i_off);
        randblas_require(S.dist.n_cols >= rows_submat_S + j_off);
    } else {
        randblas_require(S.dist.n_rows >= rows_submat_S + i_off);
        randblas_require(S.dist.n_cols >= cols_submat_S + j_off);
    }

    int64_t lds, pos;
    if (S.layout == blas::Layout::ColMajor) {
        lds = S.dist.n_rows;
        pos = i_off + lds * j_off;
    } else {
        lds = S.dist.n_cols;
        pos = i_off * lds + j_off;
    }

    if (layout == blas::Layout::ColMajor) {
        randblas_require(lda >= rows_A);
        randblas_require(ldb >= m);
    } else {
        randblas_require(lda >= cols_A);
        randblas_require(ldb >= d);
    }
    // Perform the sketch.
    blas::gemm<T>(
        layout, opA, opS,
        m, d, n,
        alpha,
        A, lda,
        &S.buff[pos], lds,
        beta,
        B, ldb
    );
    return;
}

} // end namespace RandBLAS::dense

#endif<|MERGE_RESOLUTION|>--- conflicted
+++ resolved
@@ -178,14 +178,6 @@
     }
 }
 
-<<<<<<< HEAD
-/** 
- * Fill buff with random values so it gives a row-major representation of an n_srows \times n_scols
- * submatrix of some implicitly defined parent matrix.
- * 
- * The implicit parent matrix is **imagined** as a buffer in row-major order with "n_cols" columns.
- * "ptr" is the pointer offset for the desired submatrix in the imagined buffer of the parent matrix.
-=======
 template<typename RNG>
 bool compare_ctr(typename RNG::ctr_type c1, typename RNG::ctr_type c2) {
     int len = c1.size();
@@ -200,12 +192,12 @@
     return false;
 }
 
-/** Fill a n_srows \times n_scols submatrix with random values starting at a pointer, from a n_rows \times n_cols random matrix. 
- * Assumes that the random matrix and the submatrix are row major.
- * If RandBLAS is compiled with OpenMP threading support enabled, the operation is
- * parallelized using OMP_NUM_THREADS. The sequence of values genrated is not
- * dependent on the number of OpenMP threads.
->>>>>>> a06f88d1
+/** 
+ * Fill buff with random values so it gives a row-major representation of an n_srows \times n_scols
+ * submatrix of some implicitly defined parent matrix.
+ * 
+ * The implicit parent matrix is **imagined** as a buffer in row-major order with "n_cols" columns.
+ * "ptr" is the pointer offset for the desired submatrix in the imagined buffer of the parent matrix.
  *
  * @tparam T the data type of the matrix
  * @tparam RNG a random123 CBRNG type
@@ -240,22 +232,14 @@
  * 
  */
 template<typename T, typename RNG, typename OP>
-<<<<<<< HEAD
 static RNGState<RNG> fill_dense_submat_impl(
-=======
-static RandBLAS::RNGState<RNG> fill_dense_submat_impl(
->>>>>>> a06f88d1
     int64_t n_cols,
     T* smat,
     int64_t n_srows,
     int64_t n_scols,
     int64_t ptr,
-<<<<<<< HEAD
     const RNGState<RNG> & seed,
     int64_t lda = 0
-=======
-    const RandBLAS::RNGState<RNG> & seed
->>>>>>> a06f88d1
 ) {
     if (lda <= 0) {
         lda = n_scols;
@@ -267,16 +251,22 @@
     typename RNG::ctr_type c = seed.counter;
     typename RNG::key_type k = seed.key;
     
-    int64_t pad = 0; //Pad computed such that  n_cols+pad is divisible by RNG::static_size
+    int64_t pad = 0;
+    // ^ computed such that  n_cols+pad is divisible by RNG::static_size
     if (n_cols % RNG::ctr_type::static_size != 0) {
         pad = RNG::ctr_type::static_size - n_cols % RNG::ctr_type::static_size;
     }
 
-    int64_t n_cols_padded = n_cols + pad; //Smallest number of columns, greater than or equal to n_cols, that would be divisible by RNG::ctr_type::static_size 
-    int64_t ptr_padded = ptr + ptr / n_cols * pad; //Ptr corresponding to the padded matrix
-    int64_t r0_padded = ptr_padded / RNG::ctr_type::static_size; //starting counter corresponding to ptr_padded 
-    int64_t r1_padded = (ptr_padded + n_scols - 1) / RNG::ctr_type::static_size; //ending counter corresponding to ptr of the last element of the row
-    int64_t ctr_gap = n_cols_padded / RNG::ctr_type::static_size; //Number of counters between the first counter of the row to the first counter of the next row;
+    int64_t n_cols_padded = n_cols + pad;
+    // ^ smallest number of columns, greater than or equal to n_cols, that would be divisible by RNG::ctr_type::static_size 
+    int64_t ptr_padded = ptr + ptr / n_cols * pad;
+    // ^ ptr corresponding to the padded matrix
+    int64_t r0_padded = ptr_padded / RNG::ctr_type::static_size;
+    // ^ starting counter corresponding to ptr_padded 
+    int64_t r1_padded = (ptr_padded + n_scols - 1) / RNG::ctr_type::static_size;
+    // ^ ending counter corresponding to ptr of the last element of the row
+    int64_t ctr_gap = n_cols_padded / RNG::ctr_type::static_size; 
+    // ^ number of counters between the first counter of the row to the first counter of the next row;
     int64_t s0 = ptr_padded % RNG::ctr_type::static_size; 
     int64_t e1 = (ptr_padded + n_scols - 1) % RNG::ctr_type::static_size;
 
